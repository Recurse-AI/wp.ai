--- conflicted
+++ resolved
@@ -1,6 +1,5 @@
 /** @type {import('next').NextConfig} */
 const nextConfig = {
-<<<<<<< HEAD
   async rewrites() {
     return [
       {
@@ -9,13 +8,6 @@
       }
     ];
   },
-  images: {
-    domains: ['localhost']
-  }
-}
-
-module.exports = nextConfig 
-=======
   images: {
     remotePatterns: [
       {
@@ -42,9 +34,16 @@
         protocol: "https",
         hostname: "img.freepik.com", // WordPress Profile Pictures
       },
+      {
+        protocol: "http",
+        hostname: "localhost", // WordPress Profile Pictures
+      },
+      {
+        protocol: "https",
+        hostname: "localhost", // WordPress Profile Pictures
+      },
     ],
   },
 };
 
-module.exports = nextConfig;
->>>>>>> 3a71123f
+module.exports = nextConfig;