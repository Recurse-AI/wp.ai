import { Inter } from "next/font/google";
import "./globals.css";
import ClientLayout from "@/components/layout/ClientLayout";

<<<<<<< HEAD
import { Inter } from 'next/font/google';
import './globals.css';
import { ThemeProvider } from '@/context/ThemeProvider';
import { ActiveSessionProvider } from '@/context/ActiveSessionContext';
import { SessionProvider } from 'next-auth/react';
import Header from '@/components/layout/Header';
import ToasterProvider from '@/components/ToasterProvider'; 
import { useSyntaxHighlighting } from '@/lib/init';
import AuthProvider from '@/context/AuthProvider';
const inter = Inter({ subsets: ['latin'] });

// Combined array for all paths that need special handling
const hideNavbarPaths = [
  '/signin', 
  '/login', 
  '/signup', 
  '/register', 
  '/reset-password', 
  '/forgot-password',
  '/otp-check',
  '/chat',
  '/verify-email',
  '/verify-email/:uidb64',
  '/verify-email/:uidb64/:token',
];

// Client component wrapper to use React hooks
function RootLayoutClient({ children }: { children: React.ReactNode }) {
  useSyntaxHighlighting();

  return (
    <ThemeProvider>
       <SessionProvider>
          <ActiveSessionProvider>
            <AuthProvider>
                <ToasterProvider />
                <div className="flex flex-col min-h-screen">
                    <Header 
                      excludedPaths={hideNavbarPaths}
                    />
                  <main className="flex-1 relative">{children}</main>
                </div>
            </AuthProvider>
          </ActiveSessionProvider>
      </SessionProvider>
    </ThemeProvider>
  );
}
=======
const inter = Inter({ subsets: ["latin"] });
>>>>>>> 3b0afff9

export default function RootLayout({
  children,
}: {
  children: React.ReactNode;
}) {
  return (
    <html lang="en" suppressHydrationWarning>
      <body className={inter.className} suppressHydrationWarning>
        <ClientLayout>{children}</ClientLayout>
      </body>
    </html>
  );
}<|MERGE_RESOLUTION|>--- conflicted
+++ resolved
@@ -2,58 +2,7 @@
 import "./globals.css";
 import ClientLayout from "@/components/layout/ClientLayout";
 
-<<<<<<< HEAD
-import { Inter } from 'next/font/google';
-import './globals.css';
-import { ThemeProvider } from '@/context/ThemeProvider';
-import { ActiveSessionProvider } from '@/context/ActiveSessionContext';
-import { SessionProvider } from 'next-auth/react';
-import Header from '@/components/layout/Header';
-import ToasterProvider from '@/components/ToasterProvider'; 
-import { useSyntaxHighlighting } from '@/lib/init';
-import AuthProvider from '@/context/AuthProvider';
-const inter = Inter({ subsets: ['latin'] });
-
-// Combined array for all paths that need special handling
-const hideNavbarPaths = [
-  '/signin', 
-  '/login', 
-  '/signup', 
-  '/register', 
-  '/reset-password', 
-  '/forgot-password',
-  '/otp-check',
-  '/chat',
-  '/verify-email',
-  '/verify-email/:uidb64',
-  '/verify-email/:uidb64/:token',
-];
-
-// Client component wrapper to use React hooks
-function RootLayoutClient({ children }: { children: React.ReactNode }) {
-  useSyntaxHighlighting();
-
-  return (
-    <ThemeProvider>
-       <SessionProvider>
-          <ActiveSessionProvider>
-            <AuthProvider>
-                <ToasterProvider />
-                <div className="flex flex-col min-h-screen">
-                    <Header 
-                      excludedPaths={hideNavbarPaths}
-                    />
-                  <main className="flex-1 relative">{children}</main>
-                </div>
-            </AuthProvider>
-          </ActiveSessionProvider>
-      </SessionProvider>
-    </ThemeProvider>
-  );
-}
-=======
 const inter = Inter({ subsets: ["latin"] });
->>>>>>> 3b0afff9
 
 export default function RootLayout({
   children,
