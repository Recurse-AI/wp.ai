import axios, { AxiosRequestConfig, AxiosResponse, AxiosError } from "axios";
import TokenManager from "./tokenManager";

// Base API URLs - these should match your environment variables
<<<<<<< HEAD
const API_URL = process.env.NEXT_PUBLIC_API_BASE_URL || 'http://192.168.93.41:8000';
=======
const API_URL =
  process.env.NEXT_PUBLIC_AUTH_API_URL || "http://192.168.93.41:8000";
>>>>>>> 3b0afff9

// Error interface
export interface ApiError {
  status: number;
  message: string;
  errors?: Record<string, string[]>;
  data?: any;
  tokenError?:
    | "expired_access"
    | "expired_refresh"
    | "invalid_token"
    | "missing_token";
}

// Create axios instance with default config
const apiClient = axios.create({
  baseURL: API_URL,
  headers: {
    "Content-Type": "application/json",
  },
  withCredentials: true, // Include cookies in requests
});

// Create a separate axios instance without auth interceptors for token refresh
const apiClientNoAuth = axios.create({
  baseURL: API_URL,
  headers: {
    'Content-Type': 'application/json',
  },
  withCredentials: true, // Include cookies in requests
});

// Add request interceptor for auth token
apiClient.interceptors.request.use(
  async (config) => {
    // Skip token handling if _skipAuth flag is set
    if ((config as any)._skipAuth) {
      console.log("⏩ Skipping auth for this renwal of access token");
      return config;
    }

    // Only in browser environment
    if (typeof window !== "undefined") {
      try {
        // Get valid token from TokenManager
        const token = await TokenManager.getValidToken();
        console.log(
          "🔍 API Request - Token retrieved:",
          token ? "Token exists" : "No token found"
        );

        if (token && config.headers) {
          config.headers.Authorization = `Bearer ${token}`;
        }
      } catch (error) {
        console.error("❌ Error getting valid token for request:", error);
        // If we're not on the login page, redirect if token refresh fails
        if (
          typeof window !== "undefined" &&
          !window.location.pathname.includes("/signin") &&
          !window.location.pathname.includes("/signup")
        ) {
          window.location.href = "/signin?reason=session_expired";
        }
      }
    }
    return config;
  },
  (error) => Promise.reject(error)
);

// Add response interceptor for token refresh
apiClient.interceptors.response.use(
  (response) => response,
  async (error) => {
    const originalRequest = error.config;

    // If error is 401 and we haven't tried to refresh the token yet
    if (error.response?.status === 401 && !originalRequest._retry) {
      originalRequest._retry = true;

      try {
        // Check if refresh token exists and is not expired
        const refreshToken = TokenManager.getRefreshToken();
        if (!refreshToken || TokenManager.isRefreshTokenExpired(refreshToken)) {
          // If refresh token is missing or expired (1 month validity), force login
          console.error(
            "❌ No valid refresh token available (1 month validity)"
          );
          TokenManager.clearTokens();

          // Avoid redirect loops - only redirect if we're not already on the signin page
          if (
            typeof window !== "undefined" &&
            !window.location.pathname.includes("/signin") &&
            !window.location.pathname.includes("/signup")
          ) {
            window.location.href = "/signin?reason=login_required";
          }

          return Promise.reject(error);
        }

        // Try to refresh the token
        await TokenManager.refreshAccessToken();

        // Get the new token
        const token = TokenManager.getToken();
        if (token) {
          // Update the Authorization header with the new token
          originalRequest.headers.Authorization = `Bearer ${token}`;
          // Retry the original request
          return apiClient(originalRequest);
        }
      } catch (refreshError) {
        // If refresh fails, clear tokens and let the error pass through
        TokenManager.clearTokens();

        console.error("❌ Token refresh failed:", refreshError);

        // Avoid redirect loops - only redirect if we're not already on the signin page
        // and not in the middle of a login request
        if (typeof window !== "undefined") {
          const currentPath = window.location.pathname;
          const isLoginRequest =
            originalRequest.url?.includes("/login") ||
            originalRequest.url?.includes("/auth");

          console.log("🔄 Auth Redirect Check:", {
            currentPath,
            isLoginRequest,
            originalUrl: originalRequest.url,
          });

          // Only redirect if not already on signin page and not in login process
          if (currentPath !== "/signin" && !isLoginRequest) {
            console.log("⚠️ Redirecting to signin page due to auth failure");
            window.location.href = "/signin?reason=auth_failed";
          } else {
            console.log(
              "🛑 Prevented redirect loop - already on signin page or in login process"
            );
          }
        }
      }
    }

    return Promise.reject(error);
  }
);

// Generic API request function with error handling
export const apiRequest = async <T>(
  method: string,
  url: string,
  data?: any,
  config?: AxiosRequestConfig
): Promise<T> => {
  try {
    console.log(`🔄 API Request: ${method} ${url}`, { data });
    const response: AxiosResponse<T> = await apiClient({
      method,
      url,
      data,
      ...config,
    });
    console.log(`✅ API Response: ${method} ${url}`, {
      status: response.status,
      data: response.data,
    });
    return response.data;
  } catch (error) {
    console.error(`❌ API Error: ${method} ${url}`, error);
    const axiosError = error as AxiosError<any>;
    const apiError: ApiError = {
      status: axiosError.response?.status || 500,
      message: axiosError.response?.data?.message || "Something went wrong",
      errors: axiosError.response?.data?.errors,
      data: axiosError.response?.data,
    };

    // Add token-specific error information
    if (axiosError.response?.status === 401) {
      const errorDetail = axiosError.response?.data?.detail || "";
      const errorCode = axiosError.response?.data?.code || "";

      if (
        errorDetail.includes("refresh") ||
        errorCode === "token_not_valid" ||
        errorCode === "refresh_expired"
      ) {
        apiError.tokenError = "expired_refresh";
      } else if (
        errorDetail.includes("access") ||
        errorCode === "token_expired"
      ) {
        apiError.tokenError = "expired_access";
      } else if (
        errorDetail.includes("invalid") ||
        errorCode === "invalid_token"
      ) {
        apiError.tokenError = "invalid_token";
      } else {
        apiError.tokenError = "missing_token";
      }

      console.error(`🔑 Token error detected: ${apiError.tokenError}`, {
        status: apiError.status,
        message: apiError.message,
        errorDetail,
        errorCode,
      });
    }

    throw apiError;
  }
};

// Generic API request function without authentication (for token refresh)
export const apiRequestWithoutAuth = async <T = any>(
  method: string,
  url: string,
  data?: any,
  config?: AxiosRequestConfig
): Promise<T> => {
  try {
    console.log(`🔄 API Request (No Auth): ${method} ${url}`, { data });
    const response: AxiosResponse<T> = await apiClientNoAuth({
      method,
      url,
      data,
      ...config,
    });
    
    // More detailed logging for debugging
    if (url.includes('refresh')) {
      console.log(`✅ Token Refresh Response:`, {
        status: response.status,
        hasAccessToken: response.data && (response.data as any).access ? true : false,
        data: response.data
      });
    } else {
      console.log(`✅ API Response (No Auth): ${method} ${url}`, { 
        status: response.status
      });
    }
    
    return response.data;
  } catch (error) {
    console.error(`❌ API Error (No Auth): ${method} ${url}`, error);
    const axiosError = error as AxiosError<any>;
    
    // More detailed error logging for token refresh failures
    if (url.includes('refresh')) {
      console.error('Token refresh error details:', {
        status: axiosError.response?.status,
        data: axiosError.response?.data,
        message: axiosError.message
      });
    }
    
    const apiError: ApiError = {
      status: axiosError.response?.status || 500,
      message: axiosError.response?.data?.message || axiosError.response?.data?.detail || 'Something went wrong',
      errors: axiosError.response?.data?.errors,
      data: axiosError.response?.data,
    };
    
    throw apiError;
  }
};

// Helper methods for common HTTP methods
export const apiGet = <T>(url: string, config?: AxiosRequestConfig) =>
  apiRequest<T>("GET", url, undefined, config);

export const apiPost = <T>(
  url: string,
  data?: any,
  config?: AxiosRequestConfig
) => apiRequest<T>("POST", url, data, config);

export const apiPut = <T>(
  url: string,
  data?: any,
  config?: AxiosRequestConfig
) => apiRequest<T>("PUT", url, data, config);

export const apiPatch = <T>(
  url: string,
  data?: any,
  config?: AxiosRequestConfig
) => apiRequest<T>("PATCH", url, data, config);

<<<<<<< HEAD
export const apiDelete = <T>(url: string, config?: AxiosRequestConfig) => 
  apiRequest<T>('DELETE', url, undefined, config);

// Helper methods for no-auth API requests
export const apiPostWithoutAuth = <T = any>(url: string, data?: any, config?: AxiosRequestConfig) => 
  apiRequestWithoutAuth<T>('POST', url, data, config); 
=======
export const apiDelete = <T>(url: string, config?: AxiosRequestConfig) =>
  apiRequest<T>("DELETE", url, undefined, config);

>>>>>>> 3b0afff9
<|MERGE_RESOLUTION|>--- conflicted
+++ resolved
@@ -1,316 +1,305 @@
-import axios, { AxiosRequestConfig, AxiosResponse, AxiosError } from "axios";
-import TokenManager from "./tokenManager";
-
-// Base API URLs - these should match your environment variables
-<<<<<<< HEAD
-const API_URL = process.env.NEXT_PUBLIC_API_BASE_URL || 'http://192.168.93.41:8000';
-=======
-const API_URL =
-  process.env.NEXT_PUBLIC_AUTH_API_URL || "http://192.168.93.41:8000";
->>>>>>> 3b0afff9
-
-// Error interface
-export interface ApiError {
-  status: number;
-  message: string;
-  errors?: Record<string, string[]>;
-  data?: any;
-  tokenError?:
-    | "expired_access"
-    | "expired_refresh"
-    | "invalid_token"
-    | "missing_token";
-}
-
-// Create axios instance with default config
-const apiClient = axios.create({
-  baseURL: API_URL,
-  headers: {
-    "Content-Type": "application/json",
-  },
-  withCredentials: true, // Include cookies in requests
-});
-
-// Create a separate axios instance without auth interceptors for token refresh
-const apiClientNoAuth = axios.create({
-  baseURL: API_URL,
-  headers: {
-    'Content-Type': 'application/json',
-  },
-  withCredentials: true, // Include cookies in requests
-});
-
-// Add request interceptor for auth token
-apiClient.interceptors.request.use(
-  async (config) => {
-    // Skip token handling if _skipAuth flag is set
-    if ((config as any)._skipAuth) {
-      console.log("⏩ Skipping auth for this renwal of access token");
-      return config;
-    }
-
-    // Only in browser environment
-    if (typeof window !== "undefined") {
-      try {
-        // Get valid token from TokenManager
-        const token = await TokenManager.getValidToken();
-        console.log(
-          "🔍 API Request - Token retrieved:",
-          token ? "Token exists" : "No token found"
-        );
-
-        if (token && config.headers) {
-          config.headers.Authorization = `Bearer ${token}`;
-        }
-      } catch (error) {
-        console.error("❌ Error getting valid token for request:", error);
-        // If we're not on the login page, redirect if token refresh fails
-        if (
-          typeof window !== "undefined" &&
-          !window.location.pathname.includes("/signin") &&
-          !window.location.pathname.includes("/signup")
-        ) {
-          window.location.href = "/signin?reason=session_expired";
-        }
-      }
-    }
-    return config;
-  },
-  (error) => Promise.reject(error)
-);
-
-// Add response interceptor for token refresh
-apiClient.interceptors.response.use(
-  (response) => response,
-  async (error) => {
-    const originalRequest = error.config;
-
-    // If error is 401 and we haven't tried to refresh the token yet
-    if (error.response?.status === 401 && !originalRequest._retry) {
-      originalRequest._retry = true;
-
-      try {
-        // Check if refresh token exists and is not expired
-        const refreshToken = TokenManager.getRefreshToken();
-        if (!refreshToken || TokenManager.isRefreshTokenExpired(refreshToken)) {
-          // If refresh token is missing or expired (1 month validity), force login
-          console.error(
-            "❌ No valid refresh token available (1 month validity)"
-          );
-          TokenManager.clearTokens();
-
-          // Avoid redirect loops - only redirect if we're not already on the signin page
-          if (
-            typeof window !== "undefined" &&
-            !window.location.pathname.includes("/signin") &&
-            !window.location.pathname.includes("/signup")
-          ) {
-            window.location.href = "/signin?reason=login_required";
-          }
-
-          return Promise.reject(error);
-        }
-
-        // Try to refresh the token
-        await TokenManager.refreshAccessToken();
-
-        // Get the new token
-        const token = TokenManager.getToken();
-        if (token) {
-          // Update the Authorization header with the new token
-          originalRequest.headers.Authorization = `Bearer ${token}`;
-          // Retry the original request
-          return apiClient(originalRequest);
-        }
-      } catch (refreshError) {
-        // If refresh fails, clear tokens and let the error pass through
-        TokenManager.clearTokens();
-
-        console.error("❌ Token refresh failed:", refreshError);
-
-        // Avoid redirect loops - only redirect if we're not already on the signin page
-        // and not in the middle of a login request
-        if (typeof window !== "undefined") {
-          const currentPath = window.location.pathname;
-          const isLoginRequest =
-            originalRequest.url?.includes("/login") ||
-            originalRequest.url?.includes("/auth");
-
-          console.log("🔄 Auth Redirect Check:", {
-            currentPath,
-            isLoginRequest,
-            originalUrl: originalRequest.url,
-          });
-
-          // Only redirect if not already on signin page and not in login process
-          if (currentPath !== "/signin" && !isLoginRequest) {
-            console.log("⚠️ Redirecting to signin page due to auth failure");
-            window.location.href = "/signin?reason=auth_failed";
-          } else {
-            console.log(
-              "🛑 Prevented redirect loop - already on signin page or in login process"
-            );
-          }
-        }
-      }
-    }
-
-    return Promise.reject(error);
-  }
-);
-
-// Generic API request function with error handling
-export const apiRequest = async <T>(
-  method: string,
-  url: string,
-  data?: any,
-  config?: AxiosRequestConfig
-): Promise<T> => {
-  try {
-    console.log(`🔄 API Request: ${method} ${url}`, { data });
-    const response: AxiosResponse<T> = await apiClient({
-      method,
-      url,
-      data,
-      ...config,
-    });
-    console.log(`✅ API Response: ${method} ${url}`, {
-      status: response.status,
-      data: response.data,
-    });
-    return response.data;
-  } catch (error) {
-    console.error(`❌ API Error: ${method} ${url}`, error);
-    const axiosError = error as AxiosError<any>;
-    const apiError: ApiError = {
-      status: axiosError.response?.status || 500,
-      message: axiosError.response?.data?.message || "Something went wrong",
-      errors: axiosError.response?.data?.errors,
-      data: axiosError.response?.data,
-    };
-
-    // Add token-specific error information
-    if (axiosError.response?.status === 401) {
-      const errorDetail = axiosError.response?.data?.detail || "";
-      const errorCode = axiosError.response?.data?.code || "";
-
-      if (
-        errorDetail.includes("refresh") ||
-        errorCode === "token_not_valid" ||
-        errorCode === "refresh_expired"
-      ) {
-        apiError.tokenError = "expired_refresh";
-      } else if (
-        errorDetail.includes("access") ||
-        errorCode === "token_expired"
-      ) {
-        apiError.tokenError = "expired_access";
-      } else if (
-        errorDetail.includes("invalid") ||
-        errorCode === "invalid_token"
-      ) {
-        apiError.tokenError = "invalid_token";
-      } else {
-        apiError.tokenError = "missing_token";
-      }
-
-      console.error(`🔑 Token error detected: ${apiError.tokenError}`, {
-        status: apiError.status,
-        message: apiError.message,
-        errorDetail,
-        errorCode,
-      });
-    }
-
-    throw apiError;
-  }
-};
-
-// Generic API request function without authentication (for token refresh)
-export const apiRequestWithoutAuth = async <T = any>(
-  method: string,
-  url: string,
-  data?: any,
-  config?: AxiosRequestConfig
-): Promise<T> => {
-  try {
-    console.log(`🔄 API Request (No Auth): ${method} ${url}`, { data });
-    const response: AxiosResponse<T> = await apiClientNoAuth({
-      method,
-      url,
-      data,
-      ...config,
-    });
-    
-    // More detailed logging for debugging
-    if (url.includes('refresh')) {
-      console.log(`✅ Token Refresh Response:`, {
-        status: response.status,
-        hasAccessToken: response.data && (response.data as any).access ? true : false,
-        data: response.data
-      });
-    } else {
-      console.log(`✅ API Response (No Auth): ${method} ${url}`, { 
-        status: response.status
-      });
-    }
-    
-    return response.data;
-  } catch (error) {
-    console.error(`❌ API Error (No Auth): ${method} ${url}`, error);
-    const axiosError = error as AxiosError<any>;
-    
-    // More detailed error logging for token refresh failures
-    if (url.includes('refresh')) {
-      console.error('Token refresh error details:', {
-        status: axiosError.response?.status,
-        data: axiosError.response?.data,
-        message: axiosError.message
-      });
-    }
-    
-    const apiError: ApiError = {
-      status: axiosError.response?.status || 500,
-      message: axiosError.response?.data?.message || axiosError.response?.data?.detail || 'Something went wrong',
-      errors: axiosError.response?.data?.errors,
-      data: axiosError.response?.data,
-    };
-    
-    throw apiError;
-  }
-};
-
-// Helper methods for common HTTP methods
-export const apiGet = <T>(url: string, config?: AxiosRequestConfig) =>
-  apiRequest<T>("GET", url, undefined, config);
-
-export const apiPost = <T>(
-  url: string,
-  data?: any,
-  config?: AxiosRequestConfig
-) => apiRequest<T>("POST", url, data, config);
-
-export const apiPut = <T>(
-  url: string,
-  data?: any,
-  config?: AxiosRequestConfig
-) => apiRequest<T>("PUT", url, data, config);
-
-export const apiPatch = <T>(
-  url: string,
-  data?: any,
-  config?: AxiosRequestConfig
-) => apiRequest<T>("PATCH", url, data, config);
-
-<<<<<<< HEAD
-export const apiDelete = <T>(url: string, config?: AxiosRequestConfig) => 
-  apiRequest<T>('DELETE', url, undefined, config);
-
-// Helper methods for no-auth API requests
-export const apiPostWithoutAuth = <T = any>(url: string, data?: any, config?: AxiosRequestConfig) => 
-  apiRequestWithoutAuth<T>('POST', url, data, config); 
-=======
-export const apiDelete = <T>(url: string, config?: AxiosRequestConfig) =>
-  apiRequest<T>("DELETE", url, undefined, config);
-
->>>>>>> 3b0afff9
+import axios, { AxiosRequestConfig, AxiosResponse, AxiosError } from "axios";
+import TokenManager from "./tokenManager";
+
+// Base API URLs - these should match your environment variables
+const API_URL = process.env.NEXT_PUBLIC_API_BASE_URL || 'http://192.168.93.41:8000';
+
+// Error interface
+export interface ApiError {
+  status: number;
+  message: string;
+  errors?: Record<string, string[]>;
+  data?: any;
+  tokenError?:
+    | "expired_access"
+    | "expired_refresh"
+    | "invalid_token"
+    | "missing_token";
+}
+
+// Create axios instance with default config
+const apiClient = axios.create({
+  baseURL: API_URL,
+  headers: {
+    "Content-Type": "application/json",
+  },
+  withCredentials: true, // Include cookies in requests
+});
+
+// Create a separate axios instance without auth interceptors for token refresh
+const apiClientNoAuth = axios.create({
+  baseURL: API_URL,
+  headers: {
+    'Content-Type': 'application/json',
+  },
+  withCredentials: true, // Include cookies in requests
+});
+
+// Add request interceptor for auth token
+apiClient.interceptors.request.use(
+  async (config) => {
+    // Skip token handling if _skipAuth flag is set
+    if ((config as any)._skipAuth) {
+      console.log("⏩ Skipping auth for this renwal of access token");
+      return config;
+    }
+
+    // Only in browser environment
+    if (typeof window !== "undefined") {
+      try {
+        // Get valid token from TokenManager
+        const token = await TokenManager.getValidToken();
+        console.log(
+          "🔍 API Request - Token retrieved:",
+          token ? "Token exists" : "No token found"
+        );
+
+        if (token && config.headers) {
+          config.headers.Authorization = `Bearer ${token}`;
+        }
+      } catch (error) {
+        console.error("❌ Error getting valid token for request:", error);
+        // If we're not on the login page, redirect if token refresh fails
+        if (
+          typeof window !== "undefined" &&
+          !window.location.pathname.includes("/signin") &&
+          !window.location.pathname.includes("/signup")
+        ) {
+          window.location.href = "/signin?reason=session_expired";
+        }
+      }
+    }
+    return config;
+  },
+  (error) => Promise.reject(error)
+);
+
+// Add response interceptor for token refresh
+apiClient.interceptors.response.use(
+  (response) => response,
+  async (error) => {
+    const originalRequest = error.config;
+
+    // If error is 401 and we haven't tried to refresh the token yet
+    if (error.response?.status === 401 && !originalRequest._retry) {
+      originalRequest._retry = true;
+
+      try {
+        // Check if refresh token exists and is not expired
+        const refreshToken = TokenManager.getRefreshToken();
+        if (!refreshToken || TokenManager.isRefreshTokenExpired(refreshToken)) {
+          // If refresh token is missing or expired (1 month validity), force login
+          console.error(
+            "❌ No valid refresh token available (1 month validity)"
+          );
+          TokenManager.clearTokens();
+
+          // Avoid redirect loops - only redirect if we're not already on the signin page
+          if (
+            typeof window !== "undefined" &&
+            !window.location.pathname.includes("/signin") &&
+            !window.location.pathname.includes("/signup")
+          ) {
+            window.location.href = "/signin?reason=login_required";
+          }
+
+          return Promise.reject(error);
+        }
+
+        // Try to refresh the token
+        await TokenManager.refreshAccessToken();
+
+        // Get the new token
+        const token = TokenManager.getToken();
+        if (token) {
+          // Update the Authorization header with the new token
+          originalRequest.headers.Authorization = `Bearer ${token}`;
+          // Retry the original request
+          return apiClient(originalRequest);
+        }
+      } catch (refreshError) {
+        // If refresh fails, clear tokens and let the error pass through
+        TokenManager.clearTokens();
+
+        console.error("❌ Token refresh failed:", refreshError);
+
+        // Avoid redirect loops - only redirect if we're not already on the signin page
+        // and not in the middle of a login request
+        if (typeof window !== "undefined") {
+          const currentPath = window.location.pathname;
+          const isLoginRequest =
+            originalRequest.url?.includes("/login") ||
+            originalRequest.url?.includes("/auth");
+
+          console.log("🔄 Auth Redirect Check:", {
+            currentPath,
+            isLoginRequest,
+            originalUrl: originalRequest.url,
+          });
+
+          // Only redirect if not already on signin page and not in login process
+          if (currentPath !== "/signin" && !isLoginRequest) {
+            console.log("⚠️ Redirecting to signin page due to auth failure");
+            window.location.href = "/signin?reason=auth_failed";
+          } else {
+            console.log(
+              "🛑 Prevented redirect loop - already on signin page or in login process"
+            );
+          }
+        }
+      }
+    }
+
+    return Promise.reject(error);
+  }
+);
+
+// Generic API request function with error handling
+export const apiRequest = async <T>(
+  method: string,
+  url: string,
+  data?: any,
+  config?: AxiosRequestConfig
+): Promise<T> => {
+  try {
+    console.log(`🔄 API Request: ${method} ${url}`, { data });
+    const response: AxiosResponse<T> = await apiClient({
+      method,
+      url,
+      data,
+      ...config,
+    });
+    console.log(`✅ API Response: ${method} ${url}`, {
+      status: response.status,
+      data: response.data,
+    });
+    return response.data;
+  } catch (error) {
+    console.error(`❌ API Error: ${method} ${url}`, error);
+    const axiosError = error as AxiosError<any>;
+    const apiError: ApiError = {
+      status: axiosError.response?.status || 500,
+      message: axiosError.response?.data?.message || "Something went wrong",
+      errors: axiosError.response?.data?.errors,
+      data: axiosError.response?.data,
+    };
+
+    // Add token-specific error information
+    if (axiosError.response?.status === 401) {
+      const errorDetail = axiosError.response?.data?.detail || "";
+      const errorCode = axiosError.response?.data?.code || "";
+
+      if (
+        errorDetail.includes("refresh") ||
+        errorCode === "token_not_valid" ||
+        errorCode === "refresh_expired"
+      ) {
+        apiError.tokenError = "expired_refresh";
+      } else if (
+        errorDetail.includes("access") ||
+        errorCode === "token_expired"
+      ) {
+        apiError.tokenError = "expired_access";
+      } else if (
+        errorDetail.includes("invalid") ||
+        errorCode === "invalid_token"
+      ) {
+        apiError.tokenError = "invalid_token";
+      } else {
+        apiError.tokenError = "missing_token";
+      }
+
+      console.error(`🔑 Token error detected: ${apiError.tokenError}`, {
+        status: apiError.status,
+        message: apiError.message,
+        errorDetail,
+        errorCode,
+      });
+    }
+
+    throw apiError;
+  }
+};
+
+// Generic API request function without authentication (for token refresh)
+export const apiRequestWithoutAuth = async <T = any>(
+  method: string,
+  url: string,
+  data?: any,
+  config?: AxiosRequestConfig
+): Promise<T> => {
+  try {
+    console.log(`🔄 API Request (No Auth): ${method} ${url}`, { data });
+    const response: AxiosResponse<T> = await apiClientNoAuth({
+      method,
+      url,
+      data,
+      ...config,
+    });
+    
+    // More detailed logging for debugging
+    if (url.includes('refresh')) {
+      console.log(`✅ Token Refresh Response:`, {
+        status: response.status,
+        hasAccessToken: response.data && (response.data as any).access ? true : false,
+        data: response.data
+      });
+    } else {
+      console.log(`✅ API Response (No Auth): ${method} ${url}`, { 
+        status: response.status
+      });
+    }
+    
+    return response.data;
+  } catch (error) {
+    console.error(`❌ API Error (No Auth): ${method} ${url}`, error);
+    const axiosError = error as AxiosError<any>;
+    
+    // More detailed error logging for token refresh failures
+    if (url.includes('refresh')) {
+      console.error('Token refresh error details:', {
+        status: axiosError.response?.status,
+        data: axiosError.response?.data,
+        message: axiosError.message
+      });
+    }
+    
+    const apiError: ApiError = {
+      status: axiosError.response?.status || 500,
+      message: axiosError.response?.data?.message || axiosError.response?.data?.detail || 'Something went wrong',
+      errors: axiosError.response?.data?.errors,
+      data: axiosError.response?.data,
+    };
+    
+    throw apiError;
+  }
+};
+
+// Helper methods for common HTTP methods
+export const apiGet = <T>(url: string, config?: AxiosRequestConfig) =>
+  apiRequest<T>("GET", url, undefined, config);
+
+export const apiPost = <T>(
+  url: string,
+  data?: any,
+  config?: AxiosRequestConfig
+) => apiRequest<T>("POST", url, data, config);
+
+export const apiPut = <T>(
+  url: string,
+  data?: any,
+  config?: AxiosRequestConfig
+) => apiRequest<T>("PUT", url, data, config);
+
+export const apiPatch = <T>(
+  url: string,
+  data?: any,
+  config?: AxiosRequestConfig
+) => apiRequest<T>("PATCH", url, data, config);
+
+export const apiDelete = <T>(url: string, config?: AxiosRequestConfig) => 
+  apiRequest<T>('DELETE', url, undefined, config);
+
+// Helper methods for no-auth API requests
+export const apiPostWithoutAuth = <T = any>(url: string, data?: any, config?: AxiosRequestConfig) => 
+  apiRequestWithoutAuth<T>('POST', url, data, config); 