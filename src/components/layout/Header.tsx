--- conflicted
+++ resolved
@@ -1,4 +1,3 @@
-<<<<<<< HEAD
 "use client";
 
 import React, { useState, useEffect, useRef } from "react";
@@ -15,6 +14,7 @@
 import { useAuthContext } from "@/context/AuthProvider";
 import SettingsDialog from "@/myUi/SettingsDialog";
 import MySettings from "@/myUi/MySettings";
+import ChangePasswordModal from "../profile-comp/change-password-modal";
 
 interface HeaderProps {
   excludedPaths?: string[];
@@ -40,12 +40,16 @@
   const [scrollProgress, setScrollProgress] = useState(0);
   const progressBarRef = useRef<HTMLDivElement>(null);
   const [isSettingsOpen, setIsSettingsOpen] = useState(false);
+  const [isChangePasswordModalOpen, setIsChangePasswordModalOpen] = useState(false);
 
   // Animation values for hover effects
   const x = useMotionValue(0);
   const y = useMotionValue(0);
   const rotateX = useTransform(y, [-10, 10], [2, -2]);
   const rotateY = useTransform(x, [-10, 10], [-2, 2]);
+
+  // Create a ref for the dropdown menu
+  const userMenuRef = useRef<HTMLDivElement>(null);
 
   // Handle scroll effect and progress
   useEffect(() => {
@@ -71,21 +75,24 @@
     };
   }, []);
 
-  // Close menus when clicking outside
+  // Modify the click outside handler
   useEffect(() => {
     const handleClickOutside = (e: MouseEvent) => {
-      if (isMobileMenuOpen || isUserMenuOpen) {
-        // Check if click is outside the menu
-        setIsMobileMenuOpen(false);
+      const target = e.target as Node;
+      
+      if (userMenuRef.current && !userMenuRef.current.contains(target)) {
         setIsUserMenuOpen(false);
       }
     };
 
-    document.addEventListener("mousedown", handleClickOutside);
+    if (isUserMenuOpen) {
+      document.addEventListener('mousedown', handleClickOutside);
+    }
+
     return () => {
-      document.removeEventListener("mousedown", handleClickOutside);
+      document.removeEventListener('mousedown', handleClickOutside);
     };
-  }, [isMobileMenuOpen, isUserMenuOpen]);
+  }, [isUserMenuOpen]);
 
   const toggleTheme = () => {
     setTheme(theme === "dark" ? "light" : "dark");
@@ -327,12 +334,12 @@
 
             {/* User profile or sign in button */}
             {user && isAuthenticated ? (
-              <div className="relative">
+              <div className="relative" ref={userMenuRef}>
                 <motion.div
                   whileHover={{ scale: 1.05 }}
                   whileTap={{ scale: 0.95 }}
                   onClick={toggleUserMenu}
-                  className="flex items-center space-x-2 cursor-pointer"
+                  className="flex items-center space-x-2 cursor-pointer user-menu-button"
                 >
                   <div className="flex items-center space-x-2.5 bg-gradient-to-r from-emerald-50 to-teal-50 dark:from-gray-800 dark:to-gray-700 px-4 py-3 rounded-full border border-emerald-200 dark:border-gray-700 shadow-sm">
                     <div className="w-8 h-8 rounded-full bg-gradient-to-r from-emerald-500 to-teal-500 flex items-center justify-center text-white overflow-hidden shadow-sm">
@@ -358,7 +365,7 @@
                   </div>
                 </motion.div>
 
-                {/* Animated dropdown menu - enhanced styling */}
+                {/* Dropdown Menu */}
                 <AnimatePresence>
                   {isUserMenuOpen && (
                     <motion.div
@@ -377,35 +384,23 @@
                         </p>
                       </div>
                       <div className="py-1.5">
-                        <Link
-                          href="/profile"
-                          className="block px-4 py-2.5 text-sm text-gray-700 dark:text-gray-200 hover:bg-emerald-50 dark:hover:bg-gray-700 transition-colors duration-150"
-                          onClick={() => setIsUserMenuOpen(false)}
+                        {/* Change Password Button */}
+                        <button
+                          onClick={() => setIsChangePasswordModalOpen(true)}
+                          className="w-full text-left px-4 py-2.5 text-sm text-gray-700 dark:text-gray-200 hover:bg-gray-50 dark:hover:bg-gray-700 transition-colors duration-150"
                         >
                           <div className="flex items-center gap-2">
                             <div className="p-1.5 rounded-md bg-emerald-100 dark:bg-emerald-900/30 text-emerald-600 dark:text-emerald-400">
                               <User size={14} />
                             </div>
-                            <span>Profile</span>
-                          </div>
-                        </Link>
-                        <button
-                          onClick={() => {
-                            setIsSettingsOpen(true);
-                            setIsUserMenuOpen(false);
-                          }}
-                          className="w-full text-left px-4 py-2.5 text-sm text-gray-700 dark:text-gray-200 hover:bg-emerald-50 dark:hover:bg-gray-700 transition-colors duration-150"
-                        >
-                          <div className="flex items-center gap-2">
-                            <div className="p-1.5 rounded-md bg-emerald-100 dark:bg-emerald-900/30 text-emerald-600 dark:text-emerald-400">
-                              <svg xmlns="http://www.w3.org/2000/svg" width="14" height="14" viewBox="0 0 24 24" fill="none" stroke="currentColor" strokeWidth="2" strokeLinecap="round" strokeLinejoin="round" className="lucide lucide-settings"><path d="M12.22 2h-.44a2 2 0 0 0-2 2v.18a2 2 0 0 1-1 1.73l-.43.25a2 2 0 0 1-2 0l-.15-.08a2 2 0 0 0-2.73.73l-.22.38a2 2 0 0 0 .73 2.73l.15.1a2 2 0 0 1 1 1.72v.51a2 2 0 0 1-1 1.74l-.15.09a2 2 0 0 0-.73 2.73l.22.38a2 2 0 0 0 2.73.73l.15-.08a2 2 0 0 1 2 0l.43.25a2 2 0 0 1 1 1.73V20a2 2 0 0 0 2 2h.44a2 2 0 0 0 2-2v-.18a2 2 0 0 1 1-1.73l.43-.25a2 2 0 0 1 2 0l.15.08a2 2 0 0 0 2.73-.73l.22-.39a2 2 0 0 0-.73-2.73l-.15-.08a2 2 0 0 1-1-1.74v-.5a2 2 0 0 1 1-1.74l.15-.09a2 2 0 0 0 .73-2.73l-.22-.38a2 2 0 0 0-2.73-.73l-.15.08a2 2 0 0 1-2 0l-.43-.25a2 2 0 0 1-1-1.73V4a2 2 0 0 0-2-2z"></path><circle cx="12" cy="12" r="3"></circle></svg>
-                            </div>
-                            <span>Settings</span>
+                            <span>Change Password</span>
                           </div>
                         </button>
+
+                        {/* Sign Out Button */}
                         <button
-                          className="block w-full text-left px-4 py-2.5 text-sm font-medium text-red-600 dark:text-red-400 hover:bg-red-50 dark:hover:bg-red-900/20 border-t border-emerald-100/50 dark:border-gray-700/50 transition-colors duration-150"
                           onClick={handleSignOut}
+                          className="w-full text-left px-4 py-2.5 text-sm text-red-600 dark:text-red-400 hover:bg-red-50 dark:hover:bg-red-900/20 border-t border-gray-100/50 dark:border-gray-700/50 transition-colors duration-150"
                         >
                           <div className="flex items-center gap-2">
                             <div className="p-1.5 rounded-md bg-red-100 dark:bg-red-900/30 text-red-600 dark:text-red-400">
@@ -541,551 +536,6 @@
           }
         />
       )}
-    </header>
-  );
-};
-
-export default Header;
-=======
-"use client";
-
-import React, { useState, useEffect, useRef } from "react";
-import Link from "next/link";
-import { useTheme } from "@/context/ThemeProvider";
-import { usePathname, useRouter } from "next/navigation";
-import { Sun, Moon, Menu, X, User, ChevronDown, Sparkles, MessageCircle, Code } from "lucide-react";
-import {
-  motion,
-  AnimatePresence,
-  useMotionValue,
-  useTransform,
-} from "framer-motion";
-import { useAuthContext } from "@/context/AuthProvider";
-import SettingsDialog from "@/myUi/SettingsDialog";
-import MySettings from "@/myUi/MySettings";
-import ChangePasswordModal from "../profile-comp/change-password-modal";
-
-interface HeaderProps {
-  excludedPaths?: string[];
-}
-
-const Header: React.FC<HeaderProps> = ({
-  excludedPaths = [
-    "/signin",
-    "/login",
-    "/signup",
-    "/register",
-    "/reset-password",
-    "/forgot-password",
-  ],
-}) => {
-  const { theme, setTheme } = useTheme();
-  const pathname = usePathname();
-  const router = useRouter();
-  const { user, isAuthenticated, logout } = useAuthContext();
-  const [scrolled, setScrolled] = useState(false);
-  const [isMobileMenuOpen, setIsMobileMenuOpen] = useState(false);
-  const [isUserMenuOpen, setIsUserMenuOpen] = useState(false);
-  const [scrollProgress, setScrollProgress] = useState(0);
-  const progressBarRef = useRef<HTMLDivElement>(null);
-  const [isSettingsOpen, setIsSettingsOpen] = useState(false);
-  const [isChangePasswordModalOpen, setIsChangePasswordModalOpen] = useState(false);
-
-  // Animation values for hover effects
-  const x = useMotionValue(0);
-  const y = useMotionValue(0);
-  const rotateX = useTransform(y, [-10, 10], [2, -2]);
-  const rotateY = useTransform(x, [-10, 10], [-2, 2]);
-
-  // Create a ref for the dropdown menu
-  const userMenuRef = useRef<HTMLDivElement>(null);
-
-  // Handle scroll effect and progress
-  useEffect(() => {
-    const handleScroll = () => {
-      const offset = window.scrollY;
-      if (offset > 10) {
-        setScrolled(true);
-      } else {
-        setScrolled(false);
-      }
-
-      // Calculate scroll progress
-      const height =
-        document.documentElement.scrollHeight -
-        document.documentElement.clientHeight;
-      const progress = Math.min(offset / height, 1);
-      setScrollProgress(progress);
-    };
-
-    window.addEventListener("scroll", handleScroll);
-    return () => {
-      window.removeEventListener("scroll", handleScroll);
-    };
-  }, []);
-
-  // Modify the click outside handler
-  useEffect(() => {
-    const handleClickOutside = (e: MouseEvent) => {
-      const target = e.target as Node;
-      
-      if (userMenuRef.current && !userMenuRef.current.contains(target)) {
-        setIsUserMenuOpen(false);
-      }
-    };
-
-    if (isUserMenuOpen) {
-      document.addEventListener('mousedown', handleClickOutside);
-    }
-
-    return () => {
-      document.removeEventListener('mousedown', handleClickOutside);
-    };
-  }, [isUserMenuOpen]);
-
-  const toggleTheme = () => {
-    setTheme(theme === "dark" ? "light" : "dark");
-  };
-
-  const toggleMobileMenu = (e: React.MouseEvent) => {
-    e.stopPropagation();
-    setIsMobileMenuOpen(!isMobileMenuOpen);
-  };
-
-  const toggleUserMenu = (e: React.MouseEvent) => {
-    e.stopPropagation();
-    setIsUserMenuOpen(!isUserMenuOpen);
-  };
-
-  // Check if a nav link is active
-  const isActiveLink = (path: string) => {
-    if (path === "/" && pathname === "/") return true;
-    if (path !== "/" && pathname?.startsWith(path)) return true;
-    return false;
-  };
-
-  const handleMouseMove = (e: React.MouseEvent<HTMLDivElement>) => {
-    const rect = e.currentTarget.getBoundingClientRect();
-    const centerX = rect.left + rect.width / 2;
-    const centerY = rect.top + rect.height / 2;
-    x.set((e.clientX - centerX) / 5);
-    y.set((e.clientY - centerY) / 5);
-  };
-
-  const handleMouseLeave = () => {
-    x.set(0);
-    y.set(0);
-  };
-
-  // Helper function to get display name from user object
-  const getDisplayName = () => {
-    if (!user) return "";
-    return (
-      user.username ||
-      `${user.first_name || ""} ${user.last_name || ""}`.trim() ||
-      user.email.split("@")[0] ||
-      ""
-    );
-  };
-
-  // Handle sign out
-  const handleSignOut = async () => {
-    setIsUserMenuOpen(false);
-    try {
-      await logout();
-      // The router navigation will be handled by the logout function
-    } catch (error) {
-      console.error("Logout error:", error);
-      // Fallback navigation if needed
-      router.push("/signin");
-    }
-  };
-
-  // Helper function to get icon based on menu name
-  const getMenuIcon = (name: string) => {
-    switch (name) {
-      case "Chat":
-        return <MessageCircle size={18} className="text-blue-500 dark:text-blue-400" />;
-      case "Agent":
-        return <Code size={18} className="text-purple-500 dark:text-purple-400" />;
-      case "Docs":
-        return (
-          <svg xmlns="http://www.w3.org/2000/svg" width="18" height="18" viewBox="0 0 24 24" fill="none" stroke="currentColor" strokeWidth="2" strokeLinecap="round" strokeLinejoin="round" className="text-cyan-500 dark:text-cyan-400">
-            <path d="M14 2H6a2 2 0 0 0-2 2v16a2 2 0 0 0 2 2h12a2 2 0 0 0 2-2V8z"></path>
-            <polyline points="14 2 14 8 20 8"></polyline>
-            <line x1="16" y1="13" x2="8" y2="13"></line>
-            <line x1="16" y1="17" x2="8" y2="17"></line>
-            <polyline points="10 9 9 9 8 9"></polyline>
-          </svg>
-        );
-      case "Community":
-        return (
-          <svg xmlns="http://www.w3.org/2000/svg" width="18" height="18" viewBox="0 0 24 24" fill="none" stroke="currentColor" strokeWidth="2" strokeLinecap="round" strokeLinejoin="round" className="text-fuchsia-500 dark:text-fuchsia-400">
-            <path d="M17 21v-2a4 4 0 0 0-4-4H6a4 4 0 0 0-4 4v2"></path>
-            <circle cx="9" cy="7" r="4"></circle>
-            <path d="M22 21v-2a4 4 0 0 0-3-3.87"></path>
-            <path d="M16 3.13a4 4 0 0 1 0 7.75"></path>
-          </svg>
-        );
-      default:
-        return null;
-    }
-  };
-
-  // Check if current path should hide header
-  if (excludedPaths.some((path) => pathname?.startsWith(path))) {
-    return null;
-  }
-
-  return (
-    <header
-      className={`sticky top-0 z-50 transition-all duration-300 ${
-        scrolled
-          ? "bg-white/95 dark:bg-gray-900/95 backdrop-blur-md shadow-lg"
-          : "bg-white dark:bg-gray-900"
-      }`}
-    >
-      <div className="container mx-auto px-4 sm:px-6 lg:px-8">
-        <div className="flex justify-between h-16 items-center">
-          {/* Logo and main navigation */}
-          <div className="flex items-center">
-            <motion.div
-              style={{ rotateX, rotateY, transformPerspective: "500px" }}
-              onMouseMove={handleMouseMove}
-              onMouseLeave={handleMouseLeave}
-              className="flex-shrink-0"
-            >
-              <Link href="/" className="flex items-center relative group">
-                {/* Enhanced Logo with animated gradient and effects */}
-                <div className="relative flex items-center py-2.5 px-3">
-                  {/* Background glow effect */}
-                  <div
-                    className="absolute inset-0 bg-gradient-to-r from-blue-600/20 via-purple-500/20 to-cyan-500/20 rounded-xl blur-xl group-hover:blur-2xl opacity-70 group-hover:opacity-100 transition-all duration-700"
-                    style={{
-                      transform: "translateZ(0)",
-                      backfaceVisibility: "hidden",
-                    }}
-                  ></div>
-
-                  {/* Animated background shimmer effect */}
-                  <motion.div
-                    className="absolute inset-0 bg-gradient-to-r from-blue-600/40 via-purple-500/40 to-cyan-600/40 rounded-lg opacity-0 group-hover:opacity-100 transition-opacity duration-300"
-                    animate={{
-                      backgroundPosition: ["0% 50%", "100% 50%", "0% 50%"],
-                    }}
-                    transition={{
-                      duration: 5,
-                      repeat: Infinity,
-                      repeatType: "reverse",
-                      ease: "linear",
-                    }}
-                    style={{
-                      backgroundSize: "200% 200%",
-                      transform: "translateZ(0)",
-                    }}
-                  ></motion.div>
-
-                  {/* Main text with enhanced gradient */}
-                  <div className="relative z-10 flex items-center px-1">
-                    <motion.span
-                      className="text-2xl sm:text-3xl font-black tracking-tight text-transparent bg-clip-text bg-gradient-to-r from-blue-500 via-purple-500 to-cyan-500 leading-none"
-                      animate={{
-                        backgroundPosition: ["0% 50%", "100% 50%", "0% 50%"],
-                      }}
-                      transition={{
-                        duration: 8,
-                        repeat: Infinity,
-                        repeatType: "reverse",
-                        ease: "linear",
-                      }}
-                      style={{
-                        backgroundSize: "200% 200%",
-                        transform: "translateZ(0)",
-                        letterSpacing: "-0.02em",
-                      }}
-                    >
-                      WP
-                      <span className="relative">
-                        {/* Small dot accent */}
-                        <span className="absolute -top-0.5 right-0 w-1 h-1 rounded-full bg-blue-400 animate-pulse"></span>
-                        .
-                      </span>
-                      AI
-                    </motion.span>
-
-                    {/* Tech decoration for AI emphasis */}
-                    <motion.div
-                      className="ml-1.5 w-1.5 h-6 bg-gradient-to-b from-blue-400 to-purple-500 rounded-sm"
-                      initial={{ height: "0%" }}
-                      animate={{ height: ["0%", "100%", "0%"] }}
-                      transition={{
-                        duration: 2,
-                        repeat: Infinity,
-                        repeatDelay: 6,
-                        ease: "easeInOut",
-                      }}
-                    ></motion.div>
-
-                    {/* Sparkle icon */}
-                    <motion.div
-                      className="ml-2 text-yellow-300 dark:text-yellow-200 opacity-0 group-hover:opacity-100 transition-opacity"
-                      initial={{ rotate: 0 }}
-                      animate={{ rotate: 360 }}
-                      transition={{
-                        duration: 5,
-                        repeat: Infinity,
-                        ease: "linear",
-                      }}
-                    >
-                      <Sparkles size={16} />
-                    </motion.div>
-                  </div>
-                </div>
-              </Link>
-            </motion.div>
-
-            <nav className="hidden md:ml-10 md:flex md:space-x-2">
-              {[
-                { name: "Chat", href: "/chat" },
-                { name: "Agent", href: "/agent-workspace" },
-                { name: "Docs", href: "/docs" },
-                { name: "Community", href: "/community" },
-              ].map((item) => (
-                <motion.div
-                  key={item.name}
-                  whileHover={{ scale: 1.05 }}
-                  whileTap={{ scale: 0.95 }}
-                >
-                  <Link
-                    href={item.href}
-                    className={`px-4 py-2.5 text-sm font-medium rounded-md transition-colors duration-200 ${
-                      isActiveLink(item.href)
-                        ? "text-blue-600 dark:text-blue-400 bg-blue-50 dark:bg-blue-900/20 font-semibold"
-                        : "text-gray-700 dark:text-gray-200 hover:text-blue-600 dark:hover:text-blue-400 hover:bg-gray-50 dark:hover:bg-gray-800/50"
-                    }`}
-                  >
-                    {item.name}
-                  </Link>
-                </motion.div>
-              ))}
-            </nav>
-          </div>
-
-          {/* User and theme controls */}
-          <div className="flex items-center space-x-4">
-            {/* Theme toggle button with animation */}
-            <motion.button
-              whileHover={{ scale: 1.1 }}
-              whileTap={{ scale: 0.95 }}
-              onClick={toggleTheme}
-              className="p-2.5 rounded-full text-gray-500 dark:text-gray-400 hover:bg-gray-100 dark:hover:bg-gray-800 transition-colors"
-              aria-label="Toggle theme"
-            >
-              {theme === "dark" ? (
-                <Sun size={20} className="text-yellow-300" />
-              ) : (
-                <Moon size={20} className="text-blue-600" />
-              )}
-            </motion.button>
-
-            {/* User profile or sign in button */}
-            {user && isAuthenticated ? (
-              <div className="relative" ref={userMenuRef}>
-                <motion.div
-                  whileHover={{ scale: 1.05 }}
-                  whileTap={{ scale: 0.95 }}
-                  onClick={toggleUserMenu}
-                  className="flex items-center space-x-2 cursor-pointer user-menu-button"
-                >
-                  <div className="flex items-center space-x-2.5 bg-gradient-to-r from-blue-50 to-purple-50 dark:from-gray-800 dark:to-gray-700 px-3.5 py-2 rounded-full border border-gray-200 dark:border-gray-700">
-                    <div className="w-8 h-8 rounded-full bg-gradient-to-r from-blue-500 to-purple-500 flex items-center justify-center text-white overflow-hidden shadow-sm">
-                      {user.profile_picture ? (
-                        <img
-                          src={user.profile_picture}
-                          className="w-8 h-8 rounded-full object-cover"
-                          alt={getDisplayName()}
-                        />
-                      ) : (
-                        <User size={16} />
-                      )}
-                    </div>
-                    <span className="hidden md:inline-block text-sm font-medium text-gray-700 dark:text-gray-200 whitespace-nowrap">
-                      {getDisplayName().split(" ")[0]}
-                    </span>
-                    <ChevronDown
-                      size={16}
-                      className={`text-gray-500 transition-transform duration-200 ${
-                        isUserMenuOpen ? "rotate-180" : ""
-                      }`}
-                    />
-                  </div>
-                </motion.div>
-
-                {/* Dropdown Menu */}
-                <AnimatePresence>
-                  {isUserMenuOpen && (
-                    <motion.div
-                      initial={{ opacity: 0, y: 10, scale: 0.95 }}
-                      animate={{ opacity: 1, y: 0, scale: 1 }}
-                      exit={{ opacity: 0, y: 10, scale: 0.95 }}
-                      transition={{ duration: 0.2 }}
-                      className="absolute right-0 mt-2.5 w-56 bg-white dark:bg-gray-800 rounded-xl shadow-lg overflow-hidden border border-gray-100 dark:border-gray-700"
-                    >
-                      <div className="p-4 border-b border-gray-100/50 dark:border-gray-700/50">
-                        <p className="font-semibold text-sm text-gray-800 dark:text-gray-100">
-                          {getDisplayName()}
-                        </p>
-                        <p className="text-xs text-gray-500 dark:text-gray-400 truncate mt-1">
-                          {user.email}
-                        </p>
-                      </div>
-                      <div className="py-1.5">
-                        {/* Change Password Button */}
-                        <button
-                          onClick={() => setIsChangePasswordModalOpen(true)}
-                          className="w-full text-left px-4 py-2.5 text-sm text-gray-700 dark:text-gray-200 hover:bg-gray-50 dark:hover:bg-gray-700 transition-colors duration-150"
-                        >
-                          <div className="flex items-center gap-2">
-                            <div className="p-1.5 rounded-md bg-blue-100 dark:bg-blue-900/30 text-blue-600 dark:text-blue-400">
-                              <User size={14} />
-                            </div>
-                            <span>Change Password</span>
-                          </div>
-                        </button>
-
-                        {/* Sign Out Button */}
-                        <button
-                          onClick={handleSignOut}
-                          className="w-full text-left px-4 py-2.5 text-sm text-red-600 dark:text-red-400 hover:bg-red-50 dark:hover:bg-red-900/20 border-t border-gray-100/50 dark:border-gray-700/50 transition-colors duration-150"
-                        >
-                          <div className="flex items-center gap-2">
-                            <div className="p-1.5 rounded-md bg-red-100 dark:bg-red-900/30 text-red-600 dark:text-red-400">
-                              <svg xmlns="http://www.w3.org/2000/svg" width="14" height="14" viewBox="0 0 24 24" fill="none" stroke="currentColor" strokeWidth="2" strokeLinecap="round" strokeLinejoin="round" className="lucide lucide-log-out"><path d="M9 21H5a2 2 0 0 1-2-2V5a2 2 0 0 1 2-2h4"></path><polyline points="16 17 21 12 16 7"></polyline><line x1="21" y1="12" x2="9" y2="12"></line></svg>
-                            </div>
-                            <span>Sign out</span>
-                          </div>
-                        </button>
-                      </div>
-                    </motion.div>
-                  )}
-                </AnimatePresence>
-              </div>
-            ) : (
-              <Link href="/signin">
-                <motion.button
-                  whileHover={{
-                    scale: 1.05,
-                    boxShadow: "0 5px 15px rgba(0, 0, 0, 0.1)",
-                  }}
-                  whileTap={{ scale: 0.95 }}
-                  className="bg-gradient-to-r from-blue-600 to-purple-600 hover:from-blue-700 hover:to-purple-700 text-white px-5 py-2.5 rounded-full text-sm font-medium shadow-sm hover:shadow transition-all"
-                >
-                  Sign In
-                </motion.button>
-              </Link>
-            )}
-
-            {/* Mobile menu button */}
-            <div className="md:hidden">
-              <motion.button
-                whileTap={{ scale: 0.9 }}
-                onClick={toggleMobileMenu}
-                className="p-2.5 rounded-md text-gray-500 dark:text-gray-400 hover:bg-gray-100 dark:hover:bg-gray-800 transition-colors"
-                aria-label="Toggle mobile menu"
-              >
-                {isMobileMenuOpen ? <X size={24} /> : <Menu size={24} />}
-              </motion.button>
-            </div>
-          </div>
-        </div>
-      </div>
-
-      {/* Scroll Progress Bar - Maintained and enhanced */}
-      <div
-        className="absolute bottom-0 left-0 w-full h-0.5 bg-gray-100 dark:bg-gray-800"
-        ref={progressBarRef}
-      >
-        <motion.div
-          className="h-full bg-gradient-to-r from-blue-500 via-purple-500 to-cyan-500"
-          style={{
-            width: `${scrollProgress * 100}%`,
-            backgroundSize: "200% 200%",
-            backgroundPosition: "0% 50%",
-          }}
-          animate={{
-            backgroundPosition: ["0% 50%", "100% 50%", "0% 50%"],
-          }}
-          transition={{
-            duration: 8,
-            repeat: Infinity,
-            repeatType: "reverse",
-            ease: "linear",
-          }}
-        />
-      </div>
-
-      {/* Mobile menu with animation */}
-      <AnimatePresence>
-        {isMobileMenuOpen && (
-          <motion.div
-            initial={{ opacity: 0, height: 0 }}
-            animate={{ opacity: 1, height: "auto" }}
-            exit={{ opacity: 0, height: 0 }}
-            transition={{ duration: 0.3 }}
-            className="md:hidden"
-          >
-            <div className="px-3 pt-3 pb-4 space-y-2 bg-white/95 dark:bg-gray-900/95 backdrop-blur-md">
-              {[
-                { name: "Chat", href: "/chat" },
-                { name: "Agent", href: "/agent-workspace" },
-                { name: "Docs", href: "/docs" },
-                { name: "Community", href: "/community" },
-              ].map((item) => (
-                <motion.div
-                  key={item.name}
-                  whileHover={{ x: 4 }}
-                  whileTap={{ scale: 0.98 }}
-                >
-                  <Link
-                    href={item.href}
-                    className={`flex items-center gap-3 px-4 py-3 rounded-md text-base font-medium ${
-                      isActiveLink(item.href)
-                        ? "text-blue-600 dark:text-blue-400 bg-blue-50 dark:bg-blue-900/20"
-                        : "text-gray-700 dark:text-gray-200 hover:bg-gray-50 dark:hover:bg-gray-800/50"
-                    }`}
-                    onClick={() => setIsMobileMenuOpen(false)}
-                  >
-                    {getMenuIcon(item.name)}
-                    {item.name}
-                  </Link>
-                </motion.div>
-              ))}
-            </div>
-          </motion.div>
-        )}
-      </AnimatePresence>
-      {/* Settings Dialog */}
-      {isSettingsOpen && user && (
-        <SettingsDialog
-          isOpen={isSettingsOpen}
-          onClose={() => setIsSettingsOpen(false)}
-          content={
-            <MySettings
-              user={{
-                email: user?.email || "",
-                image: user?.profile_picture || "",
-                profile_picture: user?.profile_picture,
-                username: user?.username,
-                accountType: "none",
-                joinDate: user?.date_joined || "",
-                subscriptionPlan: "none",
-                subscriptionEndDate: "",
-              }}
-              onClose={() => setIsSettingsOpen(false)}
-            />
-          }
-        />
-      )}
       <ChangePasswordModal 
         isOpen={isChangePasswordModalOpen}
         onClose={() => setIsChangePasswordModalOpen(false)}
@@ -1094,5 +544,4 @@
   );
 };
 
-export default Header;
->>>>>>> 5bf4e9f9
+export default Header;