--- conflicted
+++ resolved
@@ -57,16 +57,6 @@
   return (
     <div className="flex flex-col h-screen w-full bg-gray-900">
       {/* 🔹 Chat Header (Fixed) */}
-<<<<<<< HEAD
-      <div className="p-4 text-center font-bold text-xl bg-gradient-to-r from-blue-600 to-purple-600 text-white shadow-lg">
-        Chat with <span className="text-yellow-400">WP.ai</span>
-      </div>
-
-      {/* 🔹 Chat Messages (Scrollable) */}
-      <div ref={chatContainerRef} className="flex-1 overflow-y-auto p-4 space-y-4">
-        {messages.map((msg) => (
-          <div key={msg.id} className={`flex ${msg.sender === "user" ? "justify-end" : "justify-start"}`}>
-=======
       {/* <div className="p-4 bg-gray-900 text-center font-bold text-xl sticky top-0 z-10">
         Chat with WP.ai
       </div> */}
@@ -86,7 +76,6 @@
               msg.sender === "user" ? "justify-end" : "justify-start"
             }`}
           >
->>>>>>> cfd60d86
             <div
               className={`p-3 rounded-lg ${
                 msg.sender === "user" ? "bg-blue-600 text-white" : "bg-gray-700 text-gray-200"
@@ -101,15 +90,11 @@
         {files.map((file) => (
           <div key={file.id} className="flex justify-end">
             {file.type === "image" ? (
-<<<<<<< HEAD
-              <img src={file.url} alt="Uploaded" className="rounded-lg max-w-[200px] sm:max-w-[300px] shadow-lg" />
-=======
               <img
                 src={file.url}
                 alt="Uploaded"
                 className="rounded-lg max-w-[200px]"
               />
->>>>>>> cfd60d86
             ) : (
               <a
                 href={file.url}
@@ -138,14 +123,10 @@
             }
           }}
         />
-<<<<<<< HEAD
-        <button className="p-3 bg-blue-600 hover:bg-blue-700 rounded-md transition-all" onClick={sendMessage}>
-=======
         <button
           className="p-3 bg-blue-600 hover:bg-blue-700 rounded-md"
           onClick={sendMessage}
         >
->>>>>>> cfd60d86
           <FaPaperPlane />
         </button>
 
