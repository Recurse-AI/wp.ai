import React, { useState, useEffect, useRef } from "react";
import Image from "next/image";
import { FiChevronDown } from "react-icons/fi";
import { useRouter, usePathname } from "next/navigation";
import { getUser } from "@/utils/getUser";
import { signOut } from "next-auth/react";
import Link from "next/link";
import { motion } from "framer-motion";
import {
  FaUser,
  FaSignOutAlt,
  FaHome,
  FaRocket,
  FaSun,
  FaMoon,
  FaDesktop,
  FaCrown,
  FaInfoCircle,
} from "react-icons/fa";
import { useTheme } from "@/context/ThemeProvider";
import { Menu } from "lucide-react";
<<<<<<< HEAD
import { Tooltip } from "react-tooltip";
=======
>>>>>>> 6f48dfa7

const Header = () => {
  const [isLoggedIn, setIsLoggedIn] = useState(false);
  const [user, setUser] = useState({ name: "", image: "" });

  const router = useRouter();
  const pathname = usePathname();

  const { theme, setTheme } = useTheme();
  const [showDropdown, setShowDropdown] = useState(false);
  const [showThemeDropdown, setShowThemeDropdown] = useState(false);
  const buttonRef = useRef<HTMLButtonElement>(null);
  const dropdownRef = useRef<HTMLDivElement>(null);
  const themeDropdownRef = useRef<HTMLDivElement>(null);
  const themeButtonRef = useRef<HTMLButtonElement>(null);
  const [isOpen, setIsOpen] = useState(false);
<<<<<<< HEAD
  const [showWPAIDropdown, setShowWPAIDropdown] = useState(false);
  const wpAIButtonRef = useRef<HTMLButtonElement>(null);
  const wpAIDropdownRef = useRef<HTMLDivElement>(null);
=======
>>>>>>> 6f48dfa7

  const handleLogout = async () => {
    try {
      setShowDropdown(false);
      localStorage.removeItem("authToken");
      await fetch(`${process.env.NEXT_PUBLIC_AUTH_API_URL}/logout/`, {
        method: "GET",
        credentials: "include",
      });
      await signOut({ redirect: false });
      setIsLoggedIn(false);
      router.push("/chat");
    } catch (error) {
      console.error("Error logging out:", error);
    }
  };

  const handleDefaultMode = () => {
    setShowWPAIDropdown(false);
    window.location.reload(); // This will refresh the current page
  };

  useEffect(() => {
    const handleClickOutside = (event: MouseEvent) => {
      // Close Profile Dropdown if clicked outside
      if (
        dropdownRef.current &&
        !dropdownRef.current.contains(event.target as Node) &&
        buttonRef.current &&
        !buttonRef.current.contains(event.target as Node)
      ) {
        setTimeout(() => setShowDropdown(false), 100);
      }

      // Close Theme Dropdown if clicked outside
      if (
        themeDropdownRef.current &&
        !themeDropdownRef.current.contains(event.target as Node) &&
        themeButtonRef.current &&
        !themeButtonRef.current.contains(event.target as Node)
      ) {
        setTimeout(() => setShowThemeDropdown(false), 100);
      }

      // Close WP.AI Dropdown if clicked outside
      if (
        wpAIDropdownRef.current &&
        !wpAIDropdownRef.current.contains(event.target as Node) &&
        wpAIButtonRef.current &&
        !wpAIButtonRef.current.contains(event.target as Node)
      ) {
        setTimeout(() => setShowWPAIDropdown(false), 100);
      }
    };

    document.addEventListener("mousedown", handleClickOutside);
    return () => document.removeEventListener("mousedown", handleClickOutside);
  }, []);

  useEffect(() => {
    getUser(setIsLoggedIn, setUser, router, pathname);
  }, []);

  return (
    <div
      className={`flex flex-wrap items-center justify-between px-4 py-3 w-full
      ${theme === "dark" ? "bg-gray-800 text-white" : "bg-gray-100 text-black"}
  `}
    >
      {/* Left: WP.AI Dropdown Button */}
      <div className="relative">
        <button
          ref={wpAIButtonRef}
          onClick={() => {
            setShowWPAIDropdown(!showWPAIDropdown);
            setShowDropdown(false);
            setShowThemeDropdown(false);
          }}
          className={`flex items-center gap-1 font-semibold tracking-wide px-3 py-2 rounded-lg duration-300
            ${
              theme === "dark"
                ? "bg-black border-gray-900 text-white hover:bg-black/30"
                : "bg-gray-300 border-gray-200 text-black"
            }`}
        >
          <div className="flex gap-1">
            WP.AI <FiChevronDown />
          </div>
        </button>

        {/* WP.AI Dropdown Menu */}
        {showWPAIDropdown && (
          <motion.div
            ref={wpAIDropdownRef}
            className="absolute left-0 mt-2 w-48 bg-white dark:bg-gray-800 rounded-lg shadow-lg overflow-hidden z-50"
            initial={{ opacity: 0, y: -10 }}
            animate={{ opacity: 1, y: 0 }}
            transition={{ duration: 0.3 }}
          >
            <div
              onClick={handleDefaultMode}
              className="flex items-center gap-2 px-4 py-3 hover:bg-gray-200 dark:hover:bg-gray-700 cursor-pointer"
            >
              <FaRocket /> Default Mode
            </div>
            <div
              data-tooltip-id="agent-mode-tooltip"
              data-tooltip-content="Coming Soon!"
              className="flex items-center gap-2 px-4 py-3 bg-gray-100 dark:bg-gray-700 cursor-not-allowed opacity-50"
            >
              <FaRocket /> Agent Mode
            </div>
            <Tooltip id="agent-mode-tooltip" place="right" />
          </motion.div>
        )}
      </div>

      {/* Right: Theme & Authentication */}
      <div className="flex gap-4 items-center relative">
        {/* 🔹 Theme Dropdown Button */}
        <div className="relative">
          <button
            ref={themeButtonRef} // ✅ Use a separate ref for theme button
            onClick={(e) => {
              e.stopPropagation(); // ✅ Prevents immediate closing
              setShowThemeDropdown((prev) => !prev);
              setShowDropdown(false);
            }}
            className="p-2 bg-gray-200 dark:bg-gray-700 rounded-full hover:scale-105 transition-all"
          >
            {theme === "light" && <FaSun className="text-yellow-400" />}
            {theme === "dark" && <FaMoon className="text-gray-900" />}
            {theme === "system" && <FaDesktop className="text-gray-500" />}
          </button>

          {/* 🔹 Theme Selection Dropdown */}
          {showThemeDropdown && (
            <div
              ref={themeDropdownRef}
              className="absolute right-0 mt-2 w-44 bg-white dark:bg-gray-800 rounded-lg shadow-lg overflow-hidden z-50"
            >
              <button
                className="flex items-center gap-2 px-4 py-3 hover:bg-gray-200 dark:hover:bg-gray-700 w-full"
                onClick={() => {
                  setTheme("light");
                  setShowThemeDropdown(false);
                }}
              >
                <FaSun className="text-yellow-400" /> Light Mode
              </button>
              <button
                className="flex items-center gap-2 px-4 py-3 hover:bg-gray-200 dark:hover:bg-gray-700 w-full"
                onClick={() => {
                  setTheme("dark");
                  setShowThemeDropdown(false);
                }}
              >
                <FaMoon className="text-gray-900" /> Dark Mode
              </button>
              <button
                className="flex items-center gap-2 px-4 py-3 hover:bg-gray-200 dark:hover:bg-gray-700 w-full"
                onClick={() => {
                  setTheme("system");
                  setShowThemeDropdown(false);
                }}
              >
                <FaDesktop className="text-gray-500" /> System Default
              </button>
            </div>
          )}
        </div>

        {/* 🔹 Authentication */}
        {!isLoggedIn ? (
          <div className="relative">
            {/* Desktop View: Buttons */}
            <div className="hidden md:flex space-x-4">
              <Link href="/signin">
                <motion.button
                  className="relative px-4 py-2 bg-blue-600 hover:bg-blue-700 text-white rounded-lg transition overflow-hidden text-sm md:text-base"
                  whileHover={{ scale: 1.05 }}
                  onClick={() => localStorage.setItem("isChat", "true")}
                >
                  Sign In
                  {/* Flowing Light Effect */}
                  <motion.div
                    className="absolute inset-0 bg-white opacity-10"
                    animate={{ x: ["-100%", "100%"] }}
                    transition={{
                      repeat: Infinity,
                      duration: 1.5,
                      ease: "linear",
                    }}
                  />
                </motion.button>
              </Link>

              <Link href="/signup">
                <motion.button
                  className="relative px-4 py-2 bg-green-600 hover:bg-green-700 text-white rounded-lg transition overflow-hidden text-sm md:text-base"
                  whileHover={{ scale: 1.05 }}
                  onClick={() => localStorage.setItem("isChat", "true")}
                >
                  Sign Up
                  {/* Flowing Light Effect */}
                  <motion.div
                    className="absolute inset-0 bg-white opacity-10"
                    animate={{ x: ["-100%", "100%"] }}
                    transition={{
                      repeat: Infinity,
                      duration: 1.5,
                      ease: "linear",
                    }}
                  />
                </motion.button>
              </Link>
            </div>

            {/* Mobile View: Dropdown Menu */}
            <div className="md:hidden relative">
              <button
                className="p-2 bg-gray-700 text-white"
                onClick={() => setIsOpen(!isOpen)}
              >
                <Menu size={24} />
              </button>

              {isOpen && (
                <motion.div
                  className="fixed top-16 right-4 w-32 bg-white shadow-lg overflow-hidden z-50"
                  initial={{ opacity: 0, y: -10 }}
                  animate={{ opacity: 1, y: 0 }}
                  exit={{ opacity: 0, y: -10 }}
                >
                  <Link href="/signin">
                    <motion.button
                      className="relative px-4 py-2 bg-blue-600 hover:bg-blue-700 text-white transition overflow-hidden text-sm md:text-base w-full text-left"
                      whileHover={{ scale: 1.05 }}
                      onClick={() => localStorage.setItem("isChat", "true")}
                    >
                      Sign In
                      {/* Flowing Light Effect */}
                      <motion.div
                        className="absolute inset-0 bg-white opacity-10"
                        animate={{ x: ["-100%", "100%"] }}
                        transition={{
                          repeat: Infinity,
                          duration: 1.5,
                          ease: "linear",
                        }}
                      />
                    </motion.button>
                  </Link>
                  <Link href="/signup">
                    <motion.button
                      className="relative px-4 py-2 bg-green-600 hover:bg-green-700 text-white transition overflow-hidden text-sm md:text-base w-full text-left"
                      whileHover={{ scale: 1.05 }}
                      onClick={() => localStorage.setItem("isChat", "true")}
                    >
                      Sign Up
                      {/* Flowing Light Effect */}
                      <motion.div
                        className="absolute inset-0 bg-white opacity-10"
                        animate={{ x: ["-100%", "100%"] }}
                        transition={{
                          repeat: Infinity,
                          duration: 1.5,
                          ease: "linear",
                        }}
                      />
                    </motion.button>
                  </Link>
                </motion.div>
              )}
            </div>
          </div>
        ) : (
          <div className="relative">
            <button
              ref={buttonRef} // ✅ Separate ref for profile button
              onClick={(e) => {
                e.stopPropagation(); // ✅ Prevents immediate closing
                setShowDropdown((prev) => !prev);
                setShowThemeDropdown(false);
              }}
              className="flex items-center gap-2"
            >
              <Image
                src={user.image}
                alt="Profile"
                width={40}
                height={40}
                className="rounded-full border-2 border-gray-600"
              />
              {/* 🔹 Responsive Username */}
              <div className="font-semibold hidden md:block truncate max-w-[120px]">
                {user.name}
              </div>
            </button>

            {/* 🔹 Profile Dropdown */}
            {showDropdown && (
              <motion.div
                ref={dropdownRef}
                className="absolute right-0 mt-2 w-48 bg-white dark:bg-gray-800 rounded-lg shadow-lg overflow-hidden z-50"
                initial={{ opacity: 0, y: -10 }}
                animate={{ opacity: 1, y: 0 }}
                transition={{ duration: 0.3 }}
              >
                <Link href="/" onClick={() => setShowDropdown(false)}>
                  <div className="flex items-center gap-2 px-4 py-3 hover:bg-gray-200 dark:hover:bg-gray-700 cursor-pointer">
                    <FaHome /> Home
                  </div>
                </Link>
                <Link href="/chat" onClick={() => setShowDropdown(false)}>
                  <div className="flex items-center gap-2 px-4 py-3 hover:bg-gray-200 dark:hover:bg-gray-700 cursor-pointer">
                    <FaRocket /> WP.ai
                  </div>
                </Link>
                <Link href="/profile" onClick={() => setShowDropdown(false)}>
                  <div className="flex items-center gap-2 px-4 py-3 hover:bg-gray-200 dark:hover:bg-gray-700 cursor-pointer">
                    <FaUser /> General
                  </div>
                </Link>
                {/* <Link href="/pricing" onClick={() => setShowDropdown(false)}>
                    <div className="flex items-center gap-2 px-4 py-3 hover:bg-gray-200 dark:hover:bg-gray-700 cursor-pointer">
                      <FaCrown /> Pricing
                    </div>
                </Link> */}
                <Link href="/about" onClick={() => setShowDropdown(false)}>
                  <div className="flex items-center gap-2 px-4 py-3 hover:bg-gray-200 dark:hover:bg-gray-700 cursor-pointer">
                    <FaInfoCircle /> About
                  </div>
                </Link>
                <div
                  onClick={handleLogout}
                  className="flex items-center gap-2 px-4 py-3 hover:bg-red-600 cursor-pointer text-red-400"
                >
                  <FaSignOutAlt /> Sign Out
                </div>
              </motion.div>
            )}
          </div>
        )}
      </div>
    </div>
  );
};

export default Header;<|MERGE_RESOLUTION|>--- conflicted
+++ resolved
@@ -19,10 +19,7 @@
 } from "react-icons/fa";
 import { useTheme } from "@/context/ThemeProvider";
 import { Menu } from "lucide-react";
-<<<<<<< HEAD
 import { Tooltip } from "react-tooltip";
-=======
->>>>>>> 6f48dfa7
 
 const Header = () => {
   const [isLoggedIn, setIsLoggedIn] = useState(false);
@@ -39,12 +36,9 @@
   const themeDropdownRef = useRef<HTMLDivElement>(null);
   const themeButtonRef = useRef<HTMLButtonElement>(null);
   const [isOpen, setIsOpen] = useState(false);
-<<<<<<< HEAD
   const [showWPAIDropdown, setShowWPAIDropdown] = useState(false);
   const wpAIButtonRef = useRef<HTMLButtonElement>(null);
   const wpAIDropdownRef = useRef<HTMLDivElement>(null);
-=======
->>>>>>> 6f48dfa7
 
   const handleLogout = async () => {
     try {
@@ -219,6 +213,28 @@
 
         {/* 🔹 Authentication */}
         {!isLoggedIn ? (
+          <div className="relative">
+            {/* Desktop View: Buttons */}
+            <div className="hidden md:flex space-x-4">
+              <Link href="/signin">
+                <motion.button
+                  className="relative px-4 py-2 bg-blue-600 hover:bg-blue-700 text-white rounded-lg transition overflow-hidden text-sm md:text-base"
+                  whileHover={{ scale: 1.05 }}
+                  onClick={() => localStorage.setItem("isChat", "true")}
+                >
+                  Sign In
+                  {/* Flowing Light Effect */}
+                  <motion.div
+                    className="absolute inset-0 bg-white opacity-10"
+                    animate={{ x: ["-100%", "100%"] }}
+                    transition={{
+                      repeat: Infinity,
+                      duration: 1.5,
+                      ease: "linear",
+                    }}
+                  />
+                </motion.button>
+              </Link>
           <div className="relative">
             {/* Desktop View: Buttons */}
             <div className="hidden md:flex space-x-4">
@@ -378,6 +394,9 @@
                   <div className="flex items-center gap-2 px-4 py-3 hover:bg-gray-200 dark:hover:bg-gray-700 cursor-pointer">
                     <FaInfoCircle /> About
                   </div>
+                  <div className="flex items-center gap-2 px-4 py-3 hover:bg-gray-200 dark:hover:bg-gray-700 cursor-pointer">
+                    <FaInfoCircle /> About
+                  </div>
                 </Link>
                 <div
                   onClick={handleLogout}
