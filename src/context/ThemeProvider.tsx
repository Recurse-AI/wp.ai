--- conflicted
+++ resolved
@@ -4,7 +4,13 @@
 
 type Theme = "light" | "dark";
 
-<<<<<<< HEAD
+interface ThemeContextType {
+  theme: Theme;
+  setTheme: (theme: Theme) => void;
+}
+
+const ThemeContext = createContext<ThemeContextType | undefined>(undefined);
+
 export const ThemeProvider = ({ children }: { children: React.ReactNode }) => {
   // Start with "system" theme to avoid hydration mismatch
   const [theme, setTheme] = useState("system");
@@ -21,31 +27,9 @@
       console.error("Error accessing localStorage:", error);
     }
   }, []);
-=======
-interface ThemeContextType {
-  theme: Theme;
-  setTheme: (theme: Theme) => void;
-}
-
-const ThemeContext = createContext<ThemeContextType | undefined>(undefined);
-
-export function ThemeProvider({
-  children,
-}: {
-  children: React.ReactNode;
-}) {
-  const [theme, setTheme] = useState<Theme>(() => {
-    if (typeof window !== 'undefined') {
-      return localStorage.getItem('theme') as Theme || 
-        (window.matchMedia('(prefers-color-scheme: dark)').matches ? 'dark' : 'light');
-    }
-    return 'light';
-  });
->>>>>>> 684e9b32
 
   const handleThemeChange = (newTheme: Theme) => {
     setTheme(newTheme);
-<<<<<<< HEAD
     try {
       localStorage.setItem("theme", newTheme);
       document.documentElement.classList.toggle("dark", newTheme === "dark");
@@ -65,28 +49,6 @@
     </ThemeContext.Provider>
   );
 };
-=======
-    if (newTheme === 'dark') {
-      document.documentElement.classList.add('dark');
-      document.documentElement.style.backgroundColor = '#0A0F1C';
-    } else {
-      document.documentElement.classList.remove('dark');
-      document.documentElement.style.backgroundColor = '#F8FAFC';
-    }
-    localStorage.setItem('theme', newTheme);
-  };
-
-  useEffect(() => {
-    handleThemeChange(theme);
-  }, [theme]);
-
-  return (
-    <ThemeContext.Provider value={{ theme, setTheme: handleThemeChange }}>
-      {children}
-    </ThemeContext.Provider>
-  );
-}
->>>>>>> 684e9b32
 
 export function useTheme() {
   const context = useContext(ThemeContext);
